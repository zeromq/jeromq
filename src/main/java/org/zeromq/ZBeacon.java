--- conflicted
+++ resolved
@@ -18,19 +18,6 @@
 
 public class ZBeacon
 {
-<<<<<<< HEAD
-    public static final long   DEFAULT_BROADCAST_INTERVAL = 1000L;
-    public static final String DEFAULT_BROADCAST_HOST     = "255.255.255.255";
-
-    private final int             port;
-    private InetAddress           broadcastInetAddress;
-    private final BroadcastClient broadcastClient;
-    private final BroadcastServer broadcastServer;
-    private byte[]                beacon;
-    private byte[]                prefix            = {};
-    private long                  broadcastInterval = DEFAULT_BROADCAST_INTERVAL;
-    private Listener              listener          = null;
-=======
     public static final long    DEFAULT_BROADCAST_INTERVAL = 1000L;
     public static final String  DEFAULT_BROADCAST_HOST     = "255.255.255.255";
     private static final byte[] DEFAULT_BRODACAST_ADDRESS  = { 0, 0, 0, 0 };
@@ -38,9 +25,9 @@
     private final BroadcastClient           broadcastClient;
     private final BroadcastServer           broadcastServer;
     private final AtomicReference<byte[]>   prefix            = new AtomicReference<>(new byte[0]);
+    private final AtomicReference<byte[]>   beacon            = new AtomicReference<>(new byte[0]);
     private final AtomicLong                broadcastInterval = new AtomicLong(DEFAULT_BROADCAST_INTERVAL);
     private final AtomicReference<Listener> listener          = new AtomicReference<>();
->>>>>>> edb476b5
 
     public ZBeacon(int port, byte[] beacon)
     {
@@ -71,7 +58,7 @@
         this.broadcastInterval.set(broadcastInterval);
         broadcastServer = new BroadcastServer(serverAddress, port, ignoreLocalAddress, blocking);
         broadcastServer.setDaemon(true);
-        broadcastClient = new BroadcastClient(host, port, this.broadcastInterval, beacon);
+        broadcastClient = new BroadcastClient(host, port, this.broadcastInterval);
         broadcastClient.setDaemon(true);
     }
 
@@ -160,15 +147,15 @@
             broadcastServer.join();
         }
     }
-    
+
     public void setBeacon(byte[] beacon)
     {
-        this.beacon = beacon;
-    }
-    
+        this.beacon.set(beacon);
+    }
+
     public byte[] getBeacon()
     {
-        return beacon;
+        return beacon.get();
     }
 
     public void setPrefix(byte[] prefix)
@@ -202,17 +189,15 @@
     /**
      * The broadcast client periodically sends beacons via UDP to the network.
      */
-    private static class BroadcastClient extends Thread
+    private class BroadcastClient extends Thread
     {
         private DatagramChannel         broadcastChannel;
         private final InetSocketAddress broadcastInetSocketAddress;
         private final AtomicLong        broadcastInterval;
-        private final byte[]            beacon;
-
-        public BroadcastClient(String host, int port, AtomicLong broadcastInterval, byte[] beacon)
+
+        public BroadcastClient(String host, int port, AtomicLong broadcastInterval)
         {
             this.broadcastInterval = broadcastInterval;
-            this.beacon = beacon;
             try {
                 broadcastInetSocketAddress = new InetSocketAddress(InetAddress.getByName(host), port);
             }
@@ -229,7 +214,7 @@
                 broadcastChannel.socket().setBroadcast(true);
                 while (!interrupted()) {
                     try {
-                        broadcastChannel.send(ByteBuffer.wrap(beacon), broadcastInetSocketAddress);
+                        broadcastChannel.send(ByteBuffer.wrap(beacon.get()), broadcastInetSocketAddress);
                         Thread.sleep(broadcastInterval.get());
                     }
                     catch (InterruptedException | ClosedByInterruptException interruptedException) {
