--- conflicted
+++ resolved
@@ -1330,18 +1330,17 @@
         throw new UnsupportedOperationException("Must override");
     }
 
-<<<<<<< HEAD
+    protected boolean xdisconnectPeer(int routingId)
+    {
+        throw new UnsupportedOperationException("Must override");
+    }
+
     private void enterInEvent() {
         isInEventThreadLocal.set(true);
     }
 
     private void leaveInEvent() {
         isInEventThreadLocal.remove();
-=======
-    protected boolean xdisconnectPeer(int routingId)
-    {
-        throw new UnsupportedOperationException("Must override");
->>>>>>> 25b1d483
     }
 
     @Override
